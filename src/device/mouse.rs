--- conflicted
+++ resolved
@@ -2,12 +2,8 @@
 use core::default::Default;
 use fugit::ExtU32;
 use packed_struct::prelude::*;
-<<<<<<< HEAD
-use usb_device::bus::{InterfaceNumber, StringIndex, UsbBus};
-use usb_device::class_prelude::{DescriptorWriter, UsbBusAllocator};
-=======
 use usb_device::bus::UsbBus;
->>>>>>> 471d68e2
+use usb_device::class_prelude::UsbBusAllocator;
 
 use crate::hid_class::prelude::*;
 use crate::interface::raw::{RawInterface, RawInterfaceConfig};
@@ -185,15 +181,9 @@
 }
 
 impl<'a, B: UsbBus> BootMouseInterface<'a, B> {
-<<<<<<< HEAD
-    pub fn write_report(&self, report: &BootMouseReport) -> Result<(), UsbHidError> {
+    pub fn write_report(&mut self, report: &BootMouseReport) -> Result<(), UsbHidError> {
         let data = report.pack().map_err(|_| {
             error!("Error packing BootMouseReport");
-=======
-    pub fn write_report(&mut self, report: &BootMouseReport) -> Result<(), UsbHidError> {
-        let data = report.pack().map_err(|e| {
-            error!("Error packing BootMouseReport: {:?}", e);
->>>>>>> 471d68e2
             UsbHidError::SerializationError
         })?;
         self.inner
@@ -205,6 +195,13 @@
 
 pub struct BootMouseConfig<'a> {
     interface: RawInterfaceConfig<'a>,
+}
+
+impl<'a> BootMouseConfig<'a> {
+    #[must_use]
+    pub fn new(interface: RawInterfaceConfig<'a>) -> Self {
+        Self { interface }
+    }
 }
 
 impl<'a> Default for BootMouseConfig<'a> {
@@ -223,47 +220,19 @@
     }
 }
 
-<<<<<<< HEAD
-impl<'a> BootMouseConfig<'a> {
-    #[must_use]
-    pub fn new(interface: RawInterfaceConfig<'a>) -> Self {
-        Self { interface }
-    }
-}
-
 impl<'a, B: UsbBus + 'a> UsbAllocatable<'a, B> for BootMouseConfig<'a> {
     type Allocated = BootMouseInterface<'a, B>;
 
     fn allocate(self, usb_alloc: &'a UsbBusAllocator<B>) -> Self::Allocated {
-        Self::Allocated {
-            inner: RawInterface::new(usb_alloc, self.interface),
+        BootMouseInterface {
+            inner: self.interface.allocate(usb_alloc),
         }
     }
 }
 
-impl<'a, B: UsbBus> InterfaceClass<'a> for BootMouseInterface<'a, B> {
-    #![allow(clippy::inline_always)]
-    delegate! {
-        to self.inner{
-           fn report_descriptor(&self) -> &'_ [u8];
-           fn id(&self) -> InterfaceNumber;
-           fn write_descriptors(&self, writer: &mut DescriptorWriter) -> usb_device::Result<()>;
-           fn get_string(&self, index: StringIndex, lang_id: u16) -> Option<&'_ str>;
-           fn reset(&mut self);
-           fn set_report(&mut self, data: &[u8]) -> usb_device::Result<()>;
-           fn get_report(&mut self, data: &mut [u8]) -> usb_device::Result<usize>;
-           fn get_report_ack(&mut self) -> usb_device::Result<()>;
-           fn set_idle(&mut self, report_id: u8, value: u8);
-           fn get_idle(&self, report_id: u8) -> u8;
-           fn set_protocol(&mut self, protocol: HidProtocol);
-           fn get_protocol(&self) -> HidProtocol;
-           fn hid_descriptor_body(&self) -> [u8; 7];
-        }
-=======
 impl<'a, B: UsbBus> InterfaceClass<'a, B> for BootMouseInterface<'a, B> {
     fn interface(&mut self) -> &mut RawInterface<'a, B> {
         &mut self.inner
->>>>>>> 471d68e2
     }
 
     fn reset(&mut self) {}
@@ -274,15 +243,9 @@
 }
 
 impl<'a, B: UsbBus> WheelMouseInterface<'a, B> {
-<<<<<<< HEAD
-    pub fn write_report(&self, report: &WheelMouseReport) -> Result<(), UsbHidError> {
+    pub fn write_report(&mut self, report: &WheelMouseReport) -> Result<(), UsbHidError> {
         let data = report.pack().map_err(|_| {
             error!("Error packing WheelMouseReport");
-=======
-    pub fn write_report(&mut self, report: &WheelMouseReport) -> Result<(), UsbHidError> {
-        let data = report.pack().map_err(|e| {
-            error!("Error packing WheelMouseReport: {:?}", e);
->>>>>>> 471d68e2
             UsbHidError::SerializationError
         })?;
         self.inner
@@ -291,7 +254,6 @@
             .map_err(UsbHidError::from)
     }
 }
-
 pub struct WheelMouseConfig<'a> {
     interface: RawInterfaceConfig<'a>,
 }
@@ -319,7 +281,6 @@
     }
 }
 
-<<<<<<< HEAD
 impl<'a, B: UsbBus + 'a> UsbAllocatable<'a, B> for WheelMouseConfig<'a> {
     type Allocated = WheelMouseInterface<'a, B>;
 
@@ -330,29 +291,9 @@
     }
 }
 
-impl<'a, B: UsbBus> InterfaceClass<'a> for WheelMouseInterface<'a, B> {
-    #![allow(clippy::inline_always)]
-    delegate! {
-        to self.inner{
-           fn report_descriptor(&self) -> &'_ [u8];
-           fn id(&self) -> InterfaceNumber;
-           fn write_descriptors(&self, writer: &mut DescriptorWriter) -> usb_device::Result<()>;
-           fn get_string(&self, index: StringIndex, lang_id: u16) -> Option<&'_ str>;
-           fn reset(&mut self);
-           fn set_report(&mut self, data: &[u8]) -> usb_device::Result<()>;
-           fn get_report(&mut self, data: &mut [u8]) -> usb_device::Result<usize>;
-           fn get_report_ack(&mut self) -> usb_device::Result<()>;
-           fn set_idle(&mut self, report_id: u8, value: u8);
-           fn get_idle(&self, report_id: u8) -> u8;
-           fn set_protocol(&mut self, protocol: HidProtocol);
-           fn get_protocol(&self) -> HidProtocol;
-           fn hid_descriptor_body(&self) -> [u8; 7];
-        }
-=======
 impl<'a, B: UsbBus> InterfaceClass<'a, B> for WheelMouseInterface<'a, B> {
     fn interface(&mut self) -> &mut RawInterface<'a, B> {
         &mut self.inner
->>>>>>> 471d68e2
     }
 
     fn reset(&mut self) {}
@@ -363,15 +304,9 @@
 }
 
 impl<'a, B: UsbBus> AbsoluteWheelMouseInterface<'a, B> {
-<<<<<<< HEAD
-    pub fn write_report(&self, report: &AbsoluteWheelMouseReport) -> Result<(), UsbHidError> {
+    pub fn write_report(&mut self, report: &AbsoluteWheelMouseReport) -> Result<(), UsbHidError> {
         let data = report.pack().map_err(|_| {
             error!("Error packing WheelMouseReport");
-=======
-    pub fn write_report(&mut self, report: &AbsoluteWheelMouseReport) -> Result<(), UsbHidError> {
-        let data = report.pack().map_err(|e| {
-            error!("Error packing WheelMouseReport: {:?}", e);
->>>>>>> 471d68e2
             UsbHidError::SerializationError
         })?;
         self.inner
@@ -407,50 +342,20 @@
     }
 }
 
-<<<<<<< HEAD
 impl<'a, B: UsbBus + 'a> UsbAllocatable<'a, B> for AbsoluteWheelMouseConfig<'a> {
     type Allocated = AbsoluteWheelMouseInterface<'a, B>;
 
     fn allocate(self, usb_alloc: &'a UsbBusAllocator<B>) -> Self::Allocated {
-        Self::Allocated {
+        AbsoluteWheelMouseInterface {
             inner: self.interface.allocate(usb_alloc),
         }
     }
 }
 
-impl<'a, B: UsbBus> InterfaceClass<'a> for AbsoluteWheelMouseInterface<'a, B> {
-    #![allow(clippy::inline_always)]
-    delegate! {
-        to self.inner{
-           fn report_descriptor(&self) -> &'_ [u8];
-           fn id(&self) -> InterfaceNumber;
-           fn write_descriptors(&self, writer: &mut DescriptorWriter) -> usb_device::Result<()>;
-           fn get_string(&self, index: StringIndex, lang_id: u16) -> Option<&'_ str>;
-           fn reset(&mut self);
-           fn set_report(&mut self, data: &[u8]) -> usb_device::Result<()>;
-           fn get_report(&mut self, data: &mut [u8]) -> usb_device::Result<usize>;
-           fn get_report_ack(&mut self) -> usb_device::Result<()>;
-           fn set_idle(&mut self, report_id: u8, value: u8);
-           fn get_idle(&self, report_id: u8) -> u8;
-           fn set_protocol(&mut self, protocol: HidProtocol);
-           fn get_protocol(&self) -> HidProtocol;
-           fn hid_descriptor_body(&self) -> [u8; 7];
-        }
-    }
-=======
 impl<'a, B: UsbBus> InterfaceClass<'a, B> for AbsoluteWheelMouseInterface<'a, B> {
     fn interface(&mut self) -> &mut RawInterface<'a, B> {
         &mut self.inner
     }
 
     fn reset(&mut self) {}
-}
-
-impl<'a, B: UsbBus> WrappedInterface<'a, B, RawInterface<'a, B>>
-    for AbsoluteWheelMouseInterface<'a, B>
-{
-    fn new(interface: RawInterface<'a, B>, _: ()) -> Self {
-        Self { inner: interface }
-    }
->>>>>>> 471d68e2
 }