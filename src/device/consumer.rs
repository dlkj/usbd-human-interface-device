--- conflicted
+++ resolved
@@ -96,45 +96,18 @@
 }
 
 impl<'a, B: UsbBus> ConsumerControlInterface<'a, B> {
-<<<<<<< HEAD
-    pub fn write_report(&self, report: &MultipleConsumerReport) -> usb_device::Result<usize> {
+    pub fn write_report(&mut self, report: &MultipleConsumerReport) -> usb_device::Result<usize> {
         let data = report.pack().map_err(|_| {
             error!("Error packing MultipleConsumerReport");
-=======
-    pub fn write_report(&mut self, report: &MultipleConsumerReport) -> usb_device::Result<usize> {
-        let data = report.pack().map_err(|e| {
-            error!("Error packing MultipleConsumerReport: {:?}", e);
->>>>>>> 471d68e2
             UsbError::ParseError
         })?;
         self.inner.write_report(&data)
     }
 }
 
-<<<<<<< HEAD
-impl<'a, B: UsbBus> InterfaceClass<'a> for ConsumerControlInterface<'a, B> {
-    #![allow(clippy::inline_always)]
-    delegate! {
-        to self.inner{
-           fn report_descriptor(&self) -> &'_ [u8];
-           fn id(&self) -> InterfaceNumber;
-           fn write_descriptors(&self, writer: &mut DescriptorWriter) -> usb_device::Result<()>;
-           fn get_string(&self, index: StringIndex, lang_id: u16) -> Option<&'_ str>;
-           fn reset(&mut self);
-           fn set_report(&mut self, data: &[u8]) -> Result<()>;
-           fn get_report(&mut self, data: &mut [u8]) -> Result<usize>;
-           fn get_report_ack(&mut self) -> Result<()>;
-           fn set_idle(&mut self, report_id: u8, value: u8);
-           fn get_idle(&self, report_id: u8) -> u8;
-           fn set_protocol(&mut self, protocol: HidProtocol);
-           fn get_protocol(&self) -> HidProtocol;
-           fn hid_descriptor_body(&self) -> [u8; 7];
-        }
-=======
 impl<'a, B: UsbBus> InterfaceClass<'a, B> for ConsumerControlInterface<'a, B> {
     fn interface(&mut self) -> &mut RawInterface<'a, B> {
         &mut self.inner
->>>>>>> 471d68e2
     }
 
     fn reset(&mut self) {}
@@ -180,45 +153,18 @@
 }
 
 impl<'a, B: UsbBus> ConsumerControlFixedInterface<'a, B> {
-<<<<<<< HEAD
-    pub fn write_report(&self, report: &FixedFunctionReport) -> usb_device::Result<usize> {
+    pub fn write_report(&mut self, report: &FixedFunctionReport) -> usb_device::Result<usize> {
         let data = report.pack().map_err(|_| {
             error!("Error packing MultipleConsumerReport");
-=======
-    pub fn write_report(&mut self, report: &FixedFunctionReport) -> usb_device::Result<usize> {
-        let data = report.pack().map_err(|e| {
-            error!("Error packing MultipleConsumerReport: {:?}", e);
->>>>>>> 471d68e2
             UsbError::ParseError
         })?;
         self.inner.write_report(&data)
     }
 }
 
-<<<<<<< HEAD
-impl<'a, B: UsbBus> InterfaceClass<'a> for ConsumerControlFixedInterface<'a, B> {
-    #![allow(clippy::inline_always)]
-    delegate! {
-        to self.inner{
-           fn report_descriptor(&self) -> &'_ [u8];
-           fn id(&self) -> InterfaceNumber;
-           fn write_descriptors(&self, writer: &mut DescriptorWriter) -> usb_device::Result<()>;
-           fn get_string(&self, index: StringIndex, lang_id: u16) -> Option<&'_ str>;
-           fn reset(&mut self);
-           fn set_report(&mut self, data: &[u8]) -> Result<()>;
-           fn get_report(&mut self, data: &mut [u8]) -> Result<usize>;
-           fn get_report_ack(&mut self) -> Result<()>;
-           fn set_idle(&mut self, report_id: u8, value: u8);
-           fn get_idle(&self, report_id: u8) -> u8;
-           fn set_protocol(&mut self, protocol: HidProtocol);
-           fn get_protocol(&self) -> HidProtocol;
-           fn hid_descriptor_body(&self) -> [u8; 7];
-        }
-=======
 impl<'a, B: UsbBus> InterfaceClass<'a, B> for ConsumerControlFixedInterface<'a, B> {
     fn interface(&mut self) -> &mut RawInterface<'a, B> {
         &mut self.inner
->>>>>>> 471d68e2
     }
 
     fn reset(&mut self) {}
