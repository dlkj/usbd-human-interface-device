//!HID keyboards

use delegate::delegate;
use fugit::ExtU32;
use packed_struct::prelude::*;
#[allow(clippy::wildcard_imports)]
use usb_device::class_prelude::*;
use usb_device::UsbError;

use crate::hid_class::prelude::*;
use crate::interface::managed::{ManagedInterface, ManagedInterfaceConfig};
use crate::interface::{InterfaceClass, UsbAllocatable};
use crate::page::Keyboard;
use crate::UsbHidError;

/// Interface implementing the HID boot keyboard specification
///
/// **Note:** This is a managed interfaces that support HID idle, [`BootKeyboardInterface::tick()`] must be called every 1ms.
pub struct BootKeyboardInterface<'a, B: UsbBus> {
    inner: ManagedInterface<'a, B, BootKeyboardReport>,
}

impl<'a, B> BootKeyboardInterface<'a, B>
where
    B: UsbBus,
{
    #![allow(clippy::inline_always)]
    delegate! {
        to self.inner {
            /// Call every 1ms / at 1 KHz
            pub fn tick(&self) -> Result<(), UsbHidError>;
        }
    }

    pub fn write_report<K: IntoIterator<Item = Keyboard>>(
        &self,
        keys: K,
    ) -> Result<(), UsbHidError> {
        self.inner
            .write_report(&BootKeyboardReport::new(keys))
            .map(|_| ())
    }

    pub fn read_report(&self) -> usb_device::Result<KeyboardLedsReport> {
        let data = &mut [0];
        match self.inner.read_report(data) {
            Err(e) => Err(e),
            Ok(_) => match KeyboardLedsReport::unpack(data) {
                Ok(r) => Ok(r),
                Err(_) => Err(UsbError::ParseError),
            },
        }
    }
<<<<<<< HEAD

    #[must_use]
    pub fn default_config(
    ) -> WrappedInterfaceConfig<Self, ManagedInterfaceConfig<'a, BootKeyboardReport>> {
        WrappedInterfaceConfig::new(
            ManagedInterfaceConfig::new(
                unwrap!(unwrap!(unwrap!(unwrap!(RawInterfaceBuilder::new(
                    BOOT_KEYBOARD_REPORT_DESCRIPTOR
                ))
                .boot_device(InterfaceProtocol::Keyboard)
                .description("Keyboard")
                .idle_default(500.millis()))
                .in_endpoint(UsbPacketSize::Bytes8, 10.millis()))
                //.without_out_endpoint()
                //Shouldn't require a dedicated out endpoint, but leds are flaky without it
                .with_out_endpoint(UsbPacketSize::Bytes8, 100.millis()))
                .build(),
            ),
            (),
        )
    }
=======
>>>>>>> f20db3e1
}

impl<'a, B> InterfaceClass<'a> for BootKeyboardInterface<'a, B>
where
    B: UsbBus,
{
    #![allow(clippy::inline_always)]
    delegate! {
        to self.inner{
           fn report_descriptor(&self) -> &'_ [u8];
           fn id(&self) -> InterfaceNumber;
           fn write_descriptors(&self, writer: &mut DescriptorWriter) -> usb_device::Result<()>;
           fn get_string(&self, index: StringIndex, lang_id: u16) -> Option<&'_ str>;
           fn reset(&mut self);
           fn set_report(&mut self, data: &[u8]) -> usb_device::Result<()>;
           fn get_report(&mut self, data: &mut [u8]) -> usb_device::Result<usize>;
           fn get_report_ack(&mut self) -> usb_device::Result<()>;
           fn set_idle(&mut self, report_id: u8, value: u8);
           fn get_idle(&self, report_id: u8) -> u8;
           fn set_protocol(&mut self, protocol: HidProtocol);
           fn get_protocol(&self) -> HidProtocol;
           fn hid_descriptor_body(&self) -> [u8; 7];
        }
    }
}

pub struct BootKeyboardConfig<'a> {
    interface: ManagedInterfaceConfig<'a, BootKeyboardReport>,
}

impl<'a> Default for BootKeyboardConfig<'a> {
    #[must_use]
    fn default() -> Self {
        Self::new(ManagedInterfaceConfig::new(
            RawInterfaceBuilder::new(BOOT_KEYBOARD_REPORT_DESCRIPTOR)
                .boot_device(InterfaceProtocol::Keyboard)
                .description("Keyboard")
                .idle_default(500.millis())
                .unwrap()
                .in_endpoint(UsbPacketSize::Bytes8, 10.millis())
                .unwrap()
                //.without_out_endpoint()
                //Shouldn't require a dedicated out endpoint, but leds are flaky without it
                .with_out_endpoint(UsbPacketSize::Bytes8, 100.millis())
                .unwrap()
                .build(),
        ))
    }
}

impl<'a> BootKeyboardConfig<'a> {
    #[must_use]
    pub fn new(interface: ManagedInterfaceConfig<'a, BootKeyboardReport>) -> Self {
        Self { interface }
    }
}

impl<'a, B: UsbBus + 'a> UsbAllocatable<'a, B> for BootKeyboardConfig<'a> {
    type Allocated = BootKeyboardInterface<'a, B>;

    fn allocate(self, usb_alloc: &'a UsbBusAllocator<B>) -> Self::Allocated {
        Self::Allocated {
            inner: self.interface.allocate(usb_alloc),
        }
    }
}

/// Report indicating the currently lit keyboard LEDs
#[derive(Clone, Copy, Debug, PartialEq, Eq, Default, PackedStruct)]
#[packed_struct(endian = "lsb", bit_numbering = "lsb0", size_bytes = "1")]
pub struct KeyboardLedsReport {
    #[packed_field(bits = "0")]
    pub num_lock: bool,
    #[packed_field(bits = "1")]
    pub caps_lock: bool,
    #[packed_field(bits = "2")]
    pub scroll_lock: bool,
    #[packed_field(bits = "3")]
    pub compose: bool,
    #[packed_field(bits = "4")]
    pub kana: bool,
}

/// Report implementing the HID boot keyboard specification
#[derive(Clone, Copy, Debug, Eq, PartialEq, Default, PackedStruct)]
#[packed_struct(endian = "lsb", bit_numbering = "msb0", size_bytes = "8")]
pub struct BootKeyboardReport {
    #[packed_field(bits = "0")]
    pub right_gui: bool,
    #[packed_field(bits = "1")]
    pub right_alt: bool,
    #[packed_field(bits = "2")]
    pub right_shift: bool,
    #[packed_field(bits = "3")]
    pub right_ctrl: bool,
    #[packed_field(bits = "4")]
    pub left_gui: bool,
    #[packed_field(bits = "5")]
    pub left_alt: bool,
    #[packed_field(bits = "6")]
    pub left_shift: bool,
    #[packed_field(bits = "7")]
    pub left_ctrl: bool,
    #[packed_field(bytes = "2..8", ty = "enum", element_size_bytes = "1")]
    pub keys: [Keyboard; 6],
}

impl BootKeyboardReport {
    pub fn new<K: IntoIterator<Item = Keyboard>>(keys: K) -> Self {
        let mut report = Self::default();

        let mut error = false;
        let mut i = 0;
        for k in keys {
            match k {
                Keyboard::LeftControl => {
                    report.left_ctrl = true;
                }
                Keyboard::LeftShift => {
                    report.left_shift = true;
                }
                Keyboard::LeftAlt => {
                    report.left_alt = true;
                }
                Keyboard::LeftGUI => {
                    report.left_gui = true;
                }
                Keyboard::RightControl => {
                    report.right_ctrl = true;
                }
                Keyboard::RightShift => {
                    report.right_shift = true;
                }
                Keyboard::RightAlt => {
                    report.right_alt = true;
                }
                Keyboard::RightGUI => {
                    report.right_gui = true;
                }
                Keyboard::NoEventIndicated => {}
                Keyboard::ErrorRollOver | Keyboard::POSTFail | Keyboard::ErrorUndefine => {
                    if !error {
                        error = true;
                        i = report.keys.len();
                        report.keys.fill(k);
                    }
                }
                _ => {
                    if error {
                        continue;
                    }

                    if i < report.keys.len() {
                        report.keys[i] = k;
                        i += 1;
                    } else {
                        error = true;
                        i = report.keys.len();
                        report.keys.fill(Keyboard::ErrorRollOver);
                    }
                }
            }
        }
        report
    }
}

/// HID Keyboard report descriptor conforming to the Boot specification
///
/// This aims to be compatible with BIOS and other reduced functionality USB hosts
///
/// This is defined in Appendix B.1 & E.6 of [Device Class Definition for Human
/// Interface Devices (Hid) Version 1.11](<https://www.usb.org/sites/default/files/hid1_11.pdf>)
#[rustfmt::skip]
pub const BOOT_KEYBOARD_REPORT_DESCRIPTOR: &[u8] = &[
    0x05, 0x01, // Usage Page (Generic Desktop),
    0x09, 0x06, // Usage (Keyboard),
    0xA1, 0x01, // Collection (Application),
    0x75, 0x01, //     Report Size (1),
    0x95, 0x08, //     Report Count (8),
    0x05, 0x07, //     Usage Page (Key Codes),
    0x19, 0xE0, //     Usage Minimum (224),
    0x29, 0xE7, //     Usage Maximum (231),
    0x15, 0x00, //     Logical Minimum (0),
    0x25, 0x01, //     Logical Maximum (1),
    0x81, 0x02, //     Input (Data, Variable, Absolute), ;Modifier byte
    0x95, 0x01, //     Report Count (1),
    0x75, 0x08, //     Report Size (8),
    0x81, 0x01, //     Input (Constant), ;Reserved byte
    0x95, 0x05, //     Report Count (5),
    0x75, 0x01, //     Report Size (1),
    0x05, 0x08, //     Usage Page (LEDs),
    0x19, 0x01, //     Usage Minimum (1),
    0x29, 0x05, //     Usage Maximum (5),
    0x91, 0x02, //     Output (Data, Variable, Absolute), ;LED report
    0x95, 0x01, //     Report Count (1),
    0x75, 0x03, //     Report Size (3),
    0x91, 0x01, //     Output (Constant), ;LED report padding
    0x95, 0x06, //     Report Count (6),
    0x75, 0x08, //     Report Size (8),
    0x15, 0x00, //     Logical Minimum (0),
    0x26, 0xFF, 0x00, //     Logical Maximum(255),
    0x05, 0x07, //     Usage Page (Key Codes),
    0x19, 0x00, //     Usage Minimum (0),
    0x2A, 0xFF, 0x00, //     Usage Maximum (255),
    0x81, 0x00, //     Input (Data, Array),
    0xC0, // End Collection
];

/// HID Keyboard report descriptor implementing an NKRO keyboard as a bitmap appended to the boot
/// keyboard report format.
///
/// This is compatible with the HID boot specification but key data must be duplicated across both
/// the array and bitmap sections of the report
//25 bytes
//byte 0 - modifiers
//byte 1 - reserved 0s
//byte 2-7 - array of key codes - used for boot support
//byte 9-24 - bit array of pressed keys
#[rustfmt::skip]
pub const NKRO_BOOT_KEYBOARD_REPORT_DESCRIPTOR: &[u8] = &[
    0x05, 0x01,                     // Usage Page (Generic Desktop),
    0x09, 0x06,                     // Usage (Keyboard),
    0xA1, 0x01,                     // Collection (Application),
    // bitmap of modifiers
    0x75, 0x01,                     //   Report Size (1),
    0x95, 0x08,                     //   Report Count (8),
    0x05, 0x07,                     //   Usage Page (Key Codes),
    0x19, 0xE0,                     //   Usage Minimum (224),
    0x29, 0xE7,                     //   Usage Maximum (231),
    0x15, 0x00,                     //   Logical Minimum (0),
    0x25, 0x01,                     //   Logical Maximum (1),
    0x81, 0x02,                     //   Input (Data, Variable, Absolute), ;Modifier byte
    // 7 bytes of padding
    0x75, 0x38,                     //   Report Size (0x38),
    0x95, 0x01,                     //   Report Count (1),
    0x81, 0x01,                     //   Input (Constant), ;Reserved byte
    // LED output report
    0x95, 0x05,                     //   Report Count (5),
    0x75, 0x01,                     //   Report Size (1),
    0x05, 0x08,                     //   Usage Page (LEDs),
    0x19, 0x01,                     //   Usage Minimum (1),
    0x29, 0x05,                     //   Usage Maximum (5),
    0x91, 0x02,                     //   Output (Data, Variable, Absolute),
    0x95, 0x01,                     //   Report Count (1),
    0x75, 0x03,                     //   Report Size (3),
    0x91, 0x03,                     //   Output (Constant),
    // bitmap of keys
    0x95, 0x88,                     //   Report Count () - (REPORT_BYTES-1)*8
    0x75, 0x01,                     //   Report Size (1),
    0x15, 0x00,                     //   Logical Minimum (0),
    0x25, 0x01,                     //   Logical Maximum(1),
    0x05, 0x07,                     //   Usage Page (Key Codes),
    0x19, 0x00,                     //   Usage Minimum (0),
    0x29, 0x87,                     //   Usage Maximum (), - (REPORT_BYTES-1)*8-1
    0x81, 0x02,                     //   Input (Data, Variable, Absolute),
    0xc0                            // End Collection
];

/// Report implementing an NKRO keyboard as a bitmap appended to the boot
/// keyboard report format
///
/// This is compatible with the HID boot specification but key data must be duplicated across both
/// the [`NKROBootKeyboardReport::boot_keys`] and [`NKROBootKeyboardReport::nkro_keys`] fields
#[derive(Clone, Copy, Debug, Eq, PartialEq, Default, PackedStruct)]
#[packed_struct(endian = "lsb", bit_numbering = "msb0", size_bytes = "25")]
pub struct NKROBootKeyboardReport {
    #[packed_field(bits = "0")]
    pub right_gui: bool,
    #[packed_field(bits = "1")]
    pub right_alt: bool,
    #[packed_field(bits = "2")]
    pub right_shift: bool,
    #[packed_field(bits = "3")]
    pub right_ctrl: bool,
    #[packed_field(bits = "4")]
    pub left_gui: bool,
    #[packed_field(bits = "5")]
    pub left_alt: bool,
    #[packed_field(bits = "6")]
    pub left_shift: bool,
    #[packed_field(bits = "7")]
    pub left_ctrl: bool,
    #[packed_field(bytes = "2..8", ty = "enum", element_size_bytes = "1")]
    pub boot_keys: [Keyboard; 6],
    //The usb lsb/lsb0 expected ordering isn't compatible with pact structs
    #[packed_field(bytes = "8..25", element_size_bits = "8")]
    pub nkro_keys: [u8; 17],
}

impl NKROBootKeyboardReport {
    pub fn new<K: IntoIterator<Item = Keyboard>>(keys: K) -> Self {
        let mut report = Self::default();

        let mut boot_keys_error = false;
        let mut i = 0;
        for k in keys {
            match k {
                Keyboard::LeftControl => {
                    report.left_ctrl = true;
                }
                Keyboard::LeftShift => {
                    report.left_shift = true;
                }
                Keyboard::LeftAlt => {
                    report.left_alt = true;
                }
                Keyboard::LeftGUI => {
                    report.left_gui = true;
                }
                Keyboard::RightControl => {
                    report.right_ctrl = true;
                }
                Keyboard::RightShift => {
                    report.right_shift = true;
                }
                Keyboard::RightAlt => {
                    report.right_alt = true;
                }
                Keyboard::RightGUI => {
                    report.right_gui = true;
                }
                Keyboard::NoEventIndicated => {}
                Keyboard::ErrorRollOver | Keyboard::POSTFail | Keyboard::ErrorUndefine => {
                    report.nkro_keys[0] |= 1 << k as u8;

                    if !boot_keys_error {
                        boot_keys_error = true;
                        i = report.boot_keys.len();
                        report.boot_keys.fill(k);
                    }
                }
                _ => {
                    if (k as usize) < report.nkro_keys.len() * 8 {
                        let byte = (k as usize) / 8;
                        let bit = (k as u8) % 8;
                        report.nkro_keys[byte] |= 1 << bit;
                    }

                    if boot_keys_error {
                        continue;
                    }

                    if i < report.boot_keys.len() {
                        report.boot_keys[i] = k;
                        i += 1;
                    } else {
                        boot_keys_error = true;
                        i = report.boot_keys.len();
                        report.boot_keys.fill(Keyboard::ErrorRollOver);
                    }
                }
            }
        }
        report
    }
}

/// Interface implementing a NKRO keyboard compatible with the HID boot keyboard specification
///
/// **Note:** This is a managed interfaces that support HID idle, [`NKROBootKeyboardInterface::tick()`] must be called every 1ms/ at 1kHz.
pub struct NKROBootKeyboardInterface<'a, B: UsbBus> {
    inner: ManagedInterface<'a, B, NKROBootKeyboardReport>,
}

impl<'a, B> NKROBootKeyboardInterface<'a, B>
where
    B: UsbBus,
{
    #![allow(clippy::inline_always)]
    delegate! {
        to self.inner {
            /// Call every 1ms / at 1 KHz
            pub fn tick(&self) -> Result<(), UsbHidError>;
        }
    }

    pub fn write_report<K: IntoIterator<Item = Keyboard>>(
        &self,
        keys: K,
    ) -> Result<(), UsbHidError> {
        self.inner
            .write_report(&NKROBootKeyboardReport::new(keys))
            .map(|_| ())
    }

    pub fn read_report(&self) -> usb_device::Result<KeyboardLedsReport> {
        let data = &mut [0];
        match self.inner.read_report(data) {
            Err(e) => Err(e),
            Ok(_) => match KeyboardLedsReport::unpack(data) {
                Ok(r) => Ok(r),
                Err(_) => Err(UsbError::ParseError),
            },
        }
    }
}

pub struct NKROBootKeyboardConfig<'a> {
    interface: ManagedInterfaceConfig<'a, NKROBootKeyboardReport>,
}

impl<'a> Default for NKROBootKeyboardConfig<'a> {
    #[must_use]
<<<<<<< HEAD
    pub fn default_config(
    ) -> WrappedInterfaceConfig<Self, ManagedInterfaceConfig<'a, NKROBootKeyboardReport>> {
        WrappedInterfaceConfig::new(
            ManagedInterfaceConfig::new(
                unwrap!(unwrap!(unwrap!(unwrap!(RawInterfaceBuilder::new(
                    NKRO_BOOT_KEYBOARD_REPORT_DESCRIPTOR
                ))
                .description("NKRO Keyboard")
                .boot_device(InterfaceProtocol::Keyboard)
                .idle_default(500.millis()))
                .in_endpoint(UsbPacketSize::Bytes32, 10.millis()))
                .with_out_endpoint(UsbPacketSize::Bytes8, 100.millis()))
                .build(),
            ),
            (),
        )
=======
    fn default() -> Self {
        Self::new(ManagedInterfaceConfig::new(
            RawInterfaceBuilder::new(NKRO_BOOT_KEYBOARD_REPORT_DESCRIPTOR)
                .description("NKRO Keyboard")
                .boot_device(InterfaceProtocol::Keyboard)
                .idle_default(500.millis())
                .unwrap()
                .in_endpoint(UsbPacketSize::Bytes32, 10.millis())
                .unwrap()
                .with_out_endpoint(UsbPacketSize::Bytes8, 100.millis())
                .unwrap()
                .build(),
        ))
    }
}

impl<'a> NKROBootKeyboardConfig<'a> {
    #[must_use]
    pub fn new(interface: ManagedInterfaceConfig<'a, NKROBootKeyboardReport>) -> Self {
        Self { interface }
    }
}

impl<'a, B: UsbBus + 'a> UsbAllocatable<'a, B> for NKROBootKeyboardConfig<'a> {
    type Allocated = NKROBootKeyboardInterface<'a, B>;

    fn allocate(self, usb_alloc: &'a UsbBusAllocator<B>) -> Self::Allocated {
        Self::Allocated {
            inner: self.interface.allocate(usb_alloc),
        }
>>>>>>> f20db3e1
    }
}

impl<'a, B> InterfaceClass<'a> for NKROBootKeyboardInterface<'a, B>
where
    B: UsbBus,
{
    #![allow(clippy::inline_always)]
    delegate! {
        to self.inner{
            fn report_descriptor(&self) -> &'_ [u8];
            fn id(&self) -> InterfaceNumber;
            fn write_descriptors(&self, writer: &mut DescriptorWriter) -> usb_device::Result<()>;
            fn get_string(&self, index: StringIndex, lang_id: u16) -> Option<&'_ str>;
            fn set_report(&mut self, data: &[u8]) -> usb_device::Result<()>;
            fn get_report(&mut self, data: &mut [u8]) -> usb_device::Result<usize>;
            fn get_report_ack(&mut self) -> usb_device::Result<()>;
            fn get_idle(&self, report_id: u8) -> u8;
            fn set_protocol(&mut self, protocol: HidProtocol);
            fn get_protocol(&self) -> HidProtocol;
            fn reset(&mut self);
            fn set_idle(&mut self, report_id: u8, value: u8);
            fn hid_descriptor_body(&self) -> [u8; 7];
        }
    }
}

/// HID Keyboard report descriptor implementing an NKRO keyboard as a bitmap.
///
/// N.B. This is not compatible with the HID boot specification
//18 bytes - derived from https://learn.adafruit.com/custom-hid-devices-in-circuitpython/n-key-rollover-nkro-hid-device
//First byte modifiers, 17 byte key bit array
#[rustfmt::skip]
pub const NKRO_COMPACT_KEYBOARD_REPORT_DESCRIPTOR: &[u8] = &[
    0x05, 0x01,                     // Usage Page (Generic Desktop),
    0x09, 0x06,                     // Usage (Keyboard),
    0xA1, 0x01,                     // Collection (Application),
    // bitmap of modifiers
    0x75, 0x01,                     //   Report Size (1),
    0x95, 0x08,                     //   Report Count (8),
    0x05, 0x07,                     //   Usage Page (Key Codes),
    0x19, 0xE0,                     //   Usage Minimum (224),
    0x29, 0xE7,                     //   Usage Maximum (231),
    0x15, 0x00,                     //   Logical Minimum (0),
    0x25, 0x01,                     //   Logical Maximum (1),
    0x81, 0x02,                     //   Input (Data, Variable, Absolute), ;Modifier byte
    // LED output report
    0x95, 0x05,                     //   Report Count (5),
    0x75, 0x01,                     //   Report Size (1),
    0x05, 0x08,                     //   Usage Page (LEDs),
    0x19, 0x01,                     //   Usage Minimum (1),
    0x29, 0x05,                     //   Usage Maximum (5),
    0x91, 0x02,                     //   Output (Data, Variable, Absolute),
    0x95, 0x01,                     //   Report Count (1),
    0x75, 0x03,                     //   Report Size (3),
    0x91, 0x03,                     //   Output (Constant),
    // bitmap of keys
    0x95, 0x88,                     //   Report Count () - (REPORT_BYTES-1)*8
    0x75, 0x01,                     //   Report Size (1),
    0x15, 0x00,                     //   Logical Minimum (0),
    0x25, 0x01,                     //   Logical Maximum(1),
    0x05, 0x07,                     //   Usage Page (Key Codes),
    0x19, 0x00,                     //   Usage Minimum (0),
    0x29, 0x87,                     //   Usage Maximum (), - (REPORT_BYTES-1)*8-1
    0x81, 0x02,                     //   Input (Data, Variable, Absolute),
    0xc0                            // End Collection
];

#[cfg(test)]
mod test {
    #![allow(clippy::unwrap_used)]
    #![allow(clippy::expect_used)]

    use packed_struct::prelude::*;

    use crate::device::keyboard::{BootKeyboardReport, KeyboardLedsReport};
    use crate::page::Keyboard;

    #[test]
    fn leds_num_lock() {
        assert_eq!(
            KeyboardLedsReport::unpack(&[1]),
            Ok(KeyboardLedsReport {
                num_lock: true,
                caps_lock: false,
                scroll_lock: false,
                compose: false,
                kana: false,
            })
        );
    }

    #[test]
    fn leds_caps_lock() {
        assert_eq!(
            KeyboardLedsReport::unpack(&[2]),
            Ok(KeyboardLedsReport {
                num_lock: false,
                caps_lock: true,
                scroll_lock: false,
                compose: false,
                kana: false,
            })
        );

        assert_eq!(
            KeyboardLedsReport {
                num_lock: false,
                caps_lock: true,
                scroll_lock: false,
                compose: false,
                kana: false,
            }
            .pack(),
            Ok([2])
        );
    }

    #[test]
    fn boot_keyboard_report_mixed() {
        let bytes = BootKeyboardReport::new([
            Keyboard::LeftAlt,
            Keyboard::A,
            Keyboard::B,
            Keyboard::C,
            Keyboard::RightGUI,
        ])
        .pack()
        .unwrap();

        assert_eq!(
            bytes,
            [
                0x1_u8 << (Keyboard::LeftAlt as u8 - Keyboard::LeftControl as u8)
                    | 0x1_u8 << (Keyboard::RightGUI as u8 - Keyboard::LeftControl as u8),
                0,
                Keyboard::A as u8,
                Keyboard::B as u8,
                Keyboard::C as u8,
                0,
                0,
                0
            ]
        );
    }

    #[test]
    fn boot_keyboard_report_keys() {
        let bytes = BootKeyboardReport::new([
            Keyboard::A,
            Keyboard::B,
            Keyboard::C,
            Keyboard::D,
            Keyboard::E,
            Keyboard::F,
        ])
        .pack()
        .unwrap();

        assert_eq!(
            bytes,
            [
                0,
                0,
                Keyboard::A as u8,
                Keyboard::B as u8,
                Keyboard::C as u8,
                Keyboard::D as u8,
                Keyboard::E as u8,
                Keyboard::F as u8
            ]
        );
    }

    #[test]
    fn boot_keyboard_report_rollover() {
        let bytes = BootKeyboardReport::new([
            Keyboard::LeftAlt,
            Keyboard::A,
            Keyboard::B,
            Keyboard::C,
            Keyboard::D,
            Keyboard::E,
            Keyboard::F,
            Keyboard::G,
            Keyboard::RightGUI,
        ])
        .pack()
        .unwrap();

        assert_eq!(
            bytes,
            [
                0x1_u8 << (Keyboard::LeftAlt as u8 - Keyboard::LeftControl as u8)
                    | 0x1_u8 << (Keyboard::RightGUI as u8 - Keyboard::LeftControl as u8),
                0,
                Keyboard::ErrorRollOver as u8,
                Keyboard::ErrorRollOver as u8,
                Keyboard::ErrorRollOver as u8,
                Keyboard::ErrorRollOver as u8,
                Keyboard::ErrorRollOver as u8,
                Keyboard::ErrorRollOver as u8,
            ]
        );
    }
}<|MERGE_RESOLUTION|>--- conflicted
+++ resolved
@@ -51,30 +51,6 @@
             },
         }
     }
-<<<<<<< HEAD
-
-    #[must_use]
-    pub fn default_config(
-    ) -> WrappedInterfaceConfig<Self, ManagedInterfaceConfig<'a, BootKeyboardReport>> {
-        WrappedInterfaceConfig::new(
-            ManagedInterfaceConfig::new(
-                unwrap!(unwrap!(unwrap!(unwrap!(RawInterfaceBuilder::new(
-                    BOOT_KEYBOARD_REPORT_DESCRIPTOR
-                ))
-                .boot_device(InterfaceProtocol::Keyboard)
-                .description("Keyboard")
-                .idle_default(500.millis()))
-                .in_endpoint(UsbPacketSize::Bytes8, 10.millis()))
-                //.without_out_endpoint()
-                //Shouldn't require a dedicated out endpoint, but leds are flaky without it
-                .with_out_endpoint(UsbPacketSize::Bytes8, 100.millis()))
-                .build(),
-            ),
-            (),
-        )
-    }
-=======
->>>>>>> f20db3e1
 }
 
 impl<'a, B> InterfaceClass<'a> for BootKeyboardInterface<'a, B>
@@ -109,18 +85,17 @@
     #[must_use]
     fn default() -> Self {
         Self::new(ManagedInterfaceConfig::new(
-            RawInterfaceBuilder::new(BOOT_KEYBOARD_REPORT_DESCRIPTOR)
-                .boot_device(InterfaceProtocol::Keyboard)
-                .description("Keyboard")
-                .idle_default(500.millis())
-                .unwrap()
-                .in_endpoint(UsbPacketSize::Bytes8, 10.millis())
-                .unwrap()
-                //.without_out_endpoint()
-                //Shouldn't require a dedicated out endpoint, but leds are flaky without it
-                .with_out_endpoint(UsbPacketSize::Bytes8, 100.millis())
-                .unwrap()
-                .build(),
+            unwrap!(unwrap!(unwrap!(unwrap!(RawInterfaceBuilder::new(
+                BOOT_KEYBOARD_REPORT_DESCRIPTOR
+            ))
+            .boot_device(InterfaceProtocol::Keyboard)
+            .description("Keyboard")
+            .idle_default(500.millis()))
+            .in_endpoint(UsbPacketSize::Bytes8, 10.millis()))
+            //.without_out_endpoint()
+            //Shouldn't require a dedicated out endpoint, but leds are flaky without it
+            .with_out_endpoint(UsbPacketSize::Bytes8, 100.millis()))
+            .build(),
         ))
     }
 }
@@ -479,36 +454,17 @@
 
 impl<'a> Default for NKROBootKeyboardConfig<'a> {
     #[must_use]
-<<<<<<< HEAD
-    pub fn default_config(
-    ) -> WrappedInterfaceConfig<Self, ManagedInterfaceConfig<'a, NKROBootKeyboardReport>> {
-        WrappedInterfaceConfig::new(
-            ManagedInterfaceConfig::new(
-                unwrap!(unwrap!(unwrap!(unwrap!(RawInterfaceBuilder::new(
-                    NKRO_BOOT_KEYBOARD_REPORT_DESCRIPTOR
-                ))
-                .description("NKRO Keyboard")
-                .boot_device(InterfaceProtocol::Keyboard)
-                .idle_default(500.millis()))
-                .in_endpoint(UsbPacketSize::Bytes32, 10.millis()))
-                .with_out_endpoint(UsbPacketSize::Bytes8, 100.millis()))
-                .build(),
-            ),
-            (),
-        )
-=======
     fn default() -> Self {
         Self::new(ManagedInterfaceConfig::new(
-            RawInterfaceBuilder::new(NKRO_BOOT_KEYBOARD_REPORT_DESCRIPTOR)
-                .description("NKRO Keyboard")
-                .boot_device(InterfaceProtocol::Keyboard)
-                .idle_default(500.millis())
-                .unwrap()
-                .in_endpoint(UsbPacketSize::Bytes32, 10.millis())
-                .unwrap()
-                .with_out_endpoint(UsbPacketSize::Bytes8, 100.millis())
-                .unwrap()
-                .build(),
+            unwrap!(unwrap!(unwrap!(unwrap!(RawInterfaceBuilder::new(
+                NKRO_BOOT_KEYBOARD_REPORT_DESCRIPTOR
+            ))
+            .description("NKRO Keyboard")
+            .boot_device(InterfaceProtocol::Keyboard)
+            .idle_default(500.millis()))
+            .in_endpoint(UsbPacketSize::Bytes32, 10.millis()))
+            .with_out_endpoint(UsbPacketSize::Bytes8, 100.millis()))
+            .build(),
         ))
     }
 }
@@ -527,7 +483,6 @@
         Self::Allocated {
             inner: self.interface.allocate(usb_alloc),
         }
->>>>>>> f20db3e1
     }
 }
 
