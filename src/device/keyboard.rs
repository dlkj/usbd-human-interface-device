--- conflicted
+++ resolved
@@ -53,31 +53,11 @@
 where
     B: UsbBus,
 {
-<<<<<<< HEAD
-    #![allow(clippy::inline_always)]
-    delegate! {
-        to self.inner{
-           fn report_descriptor(&self) -> &'_ [u8];
-           fn id(&self) -> InterfaceNumber;
-           fn write_descriptors(&self, writer: &mut DescriptorWriter) -> usb_device::Result<()>;
-           fn get_string(&self, index: StringIndex, lang_id: u16) -> Option<&'_ str>;
-           fn reset(&mut self);
-           fn set_report(&mut self, data: &[u8]) -> usb_device::Result<()>;
-           fn get_report(&mut self, data: &mut [u8]) -> usb_device::Result<usize>;
-           fn get_report_ack(&mut self) -> usb_device::Result<()>;
-           fn set_idle(&mut self, report_id: u8, value: u8);
-           fn get_idle(&self, report_id: u8) -> u8;
-           fn set_protocol(&mut self, protocol: HidProtocol);
-           fn get_protocol(&self) -> HidProtocol;
-           fn hid_descriptor_body(&self) -> [u8; 7];
-        }
-=======
     fn interface(&mut self) -> &mut RawInterface<'a, B> {
         self.inner.interface()
     }
     fn reset(&mut self) {
         self.inner.reset();
->>>>>>> 471d68e2
     }
 }
 
@@ -491,32 +471,12 @@
 where
     B: UsbBus,
 {
-<<<<<<< HEAD
-    #![allow(clippy::inline_always)]
-    delegate! {
-        to self.inner{
-            fn report_descriptor(&self) -> &'_ [u8];
-            fn id(&self) -> InterfaceNumber;
-            fn write_descriptors(&self, writer: &mut DescriptorWriter) -> usb_device::Result<()>;
-            fn get_string(&self, index: StringIndex, lang_id: u16) -> Option<&'_ str>;
-            fn set_report(&mut self, data: &[u8]) -> usb_device::Result<()>;
-            fn get_report(&mut self, data: &mut [u8]) -> usb_device::Result<usize>;
-            fn get_report_ack(&mut self) -> usb_device::Result<()>;
-            fn get_idle(&self, report_id: u8) -> u8;
-            fn set_protocol(&mut self, protocol: HidProtocol);
-            fn get_protocol(&self) -> HidProtocol;
-            fn reset(&mut self);
-            fn set_idle(&mut self, report_id: u8, value: u8);
-            fn hid_descriptor_body(&self) -> [u8; 7];
-        }
-=======
     fn interface(&mut self) -> &mut RawInterface<'a, B> {
         self.inner.interface()
     }
 
     fn reset(&mut self) {
         self.inner.reset();
->>>>>>> 471d68e2
     }
 }
 
